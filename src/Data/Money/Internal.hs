--- conflicted
+++ resolved
@@ -916,9 +916,6 @@
 -- Miscellaneous
 
 type family Fst (ab :: (ka, kb)) :: ka where Fst '(a,b) = a
-<<<<<<< HEAD
-type family Snd (ab :: (ka, kb)) :: ka where Snd '(a,b) = b
-=======
 type family Snd (ab :: (ka, kb)) :: ka where Snd '(a,b) = b
 
 --------------------------------------------------------------------------------
@@ -1109,5 +1106,4 @@
   poke = \(ExchangeRateRep src dst n d) -> Store.poke (src, dst, n, d)
   peek = do (src, dst, n, d) <- Store.peek
             maybe (fail "peek") pure (mkExchangeRateRep src dst n d)
-#endif
->>>>>>> f5b5ebcd
+#endif